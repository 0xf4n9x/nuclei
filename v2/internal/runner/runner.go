--- conflicted
+++ resolved
@@ -189,10 +189,6 @@
 	return true
 }
 
-<<<<<<< HEAD
-// getTemplatesFor parses the specified input template definitions and returns a list of unique, absolute template paths.
-func (r *Runner) getTemplatesFor(definitions []string) []string {
-=======
 func hasMatchingSeverity(templateSeverity string, allowedSeverities []string) bool {
 	for _, s := range allowedSeverities {
 		if strings.HasPrefix(templateSeverity, s) {
@@ -235,10 +231,8 @@
 	return parsedTemplates, workflowCount
 }
 
-// RunEnumeration sets up the input layer for giving input nuclei.
-// binary and runs the actual enumeration
-func (r *Runner) RunEnumeration() {
->>>>>>> 167ad08d
+// getTemplatesFor parses the specified input template definitions and returns a list of unique, absolute template paths.
+func (r *Runner) getTemplatesFor(definitions []string) []string {
 	// keeps track of processed dirs and files
 	processed := make(map[string]bool)
 	allTemplates := []string{}
@@ -340,7 +334,6 @@
 		}
 	}
 
-<<<<<<< HEAD
 	return allTemplates
 }
 
@@ -367,12 +360,11 @@
 			}
 		}
 	}
-=======
+
 	// pre-parse all the templates, apply filters
 	availableTemplates, workflowCount := r.getParsedTemplatesFor(allTemplates, r.options.Severity)
 	templateCount := len(availableTemplates)
 	hasWorkflows := workflowCount > 0
->>>>>>> 167ad08d
 
 	// 0 matches means no templates were found in directory
 	if templateCount == 0 {
