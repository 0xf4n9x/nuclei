--- conflicted
+++ resolved
@@ -157,11 +157,7 @@
 	resumeCfg := types.NewResumeCfg()
 	if runner.options.ShouldLoadResume() {
 		gologger.Info().Msg("Resuming from save checkpoint")
-<<<<<<< HEAD
-		file, err := os.ReadFile(types.DefaultResumeFilePath())
-=======
-		file, err := ioutil.ReadFile(runner.options.Resume)
->>>>>>> 156d5baf
+		file, err := os.ReadFile(runner.options.Resume)
 		if err != nil {
 			return nil, err
 		}
