--- conflicted
+++ resolved
@@ -1,20 +1,9 @@
 package dsl
 
 import (
-<<<<<<< HEAD
-=======
-	"bytes"
-	"compress/gzip"
-	"crypto/md5"
-	"crypto/sha1"
-	"crypto/sha256"
-	"encoding/base64"
-	"encoding/hex"
 	"errors"
->>>>>>> d6cfa556
 	"fmt"
 
-<<<<<<< HEAD
 	"github.com/projectdiscovery/nebula"
 
 	"github.com/projectdiscovery/gologger"
@@ -26,356 +15,13 @@
 	Store *runtime.Store
 }
 
+var ErrDSLArguments = errors.New("invalid arguments provided to dsl")
+
 func AddGlobalCustomHelpers(options *Options) error {
 	_ = nebula.AddFunc("generate_java_gadget", func(args ...interface{}) (interface{}, error) {
-=======
-	"github.com/Knetic/govaluate"
-	"github.com/spaolacci/murmur3"
-
-	"github.com/projectdiscovery/gologger"
-	"github.com/projectdiscovery/nuclei/v2/pkg/protocols/common/helpers/deserialization"
-	"github.com/projectdiscovery/nuclei/v2/pkg/types"
-)
-
-const (
-	numbers              = "1234567890"
-	letters              = "abcdefghijklmnopqrstuvwxyzABCDEFGHIJKLMNOPQRSTUVWXYZ"
-	withCutSetArgsSize   = 2
-	withBaseRandArgsSize = 3
-	withMaxRandArgsSize  = withCutSetArgsSize
-)
-
-var ErrDSLArguments = errors.New("invalid arguments provided to dsl")
-
-var functions = map[string]govaluate.ExpressionFunction{
-	"len": func(args ...interface{}) (interface{}, error) {
-		if len(args) != 1 {
-			return nil, ErrDSLArguments
-		}
-		length := len(types.ToString(args[0]))
-		return float64(length), nil
-	},
-	"toupper": func(args ...interface{}) (interface{}, error) {
-		if len(args) != 1 {
-			return nil, ErrDSLArguments
-		}
-		return strings.ToUpper(types.ToString(args[0])), nil
-	},
-	"tolower": func(args ...interface{}) (interface{}, error) {
-		if len(args) != 1 {
-			return nil, ErrDSLArguments
-		}
-		return strings.ToLower(types.ToString(args[0])), nil
-	},
-	"replace": func(args ...interface{}) (interface{}, error) {
 		if len(args) != 3 {
 			return nil, ErrDSLArguments
 		}
-		return strings.ReplaceAll(types.ToString(args[0]), types.ToString(args[1]), types.ToString(args[2])), nil
-	},
-	"replace_regex": func(args ...interface{}) (interface{}, error) {
-		if len(args) != 3 {
-			return nil, ErrDSLArguments
-		}
-		compiled, err := regexp.Compile(types.ToString(args[1]))
-		if err != nil {
-			return nil, err
-		}
-		return compiled.ReplaceAllString(types.ToString(args[0]), types.ToString(args[2])), nil
-	},
-	"trim": func(args ...interface{}) (interface{}, error) {
-		if len(args) != 2 {
-			return nil, ErrDSLArguments
-		}
-		return strings.Trim(types.ToString(args[0]), types.ToString(args[1])), nil
-	},
-	"trimleft": func(args ...interface{}) (interface{}, error) {
-		if len(args) != 2 {
-			return nil, ErrDSLArguments
-		}
-		return strings.TrimLeft(types.ToString(args[0]), types.ToString(args[1])), nil
-	},
-	"trimright": func(args ...interface{}) (interface{}, error) {
-		if len(args) != 2 {
-			return nil, ErrDSLArguments
-		}
-		return strings.TrimRight(types.ToString(args[0]), types.ToString(args[1])), nil
-	},
-	"trimspace": func(args ...interface{}) (interface{}, error) {
-		if len(args) != 1 {
-			return nil, ErrDSLArguments
-		}
-		return strings.TrimSpace(types.ToString(args[0])), nil
-	},
-	"trimprefix": func(args ...interface{}) (interface{}, error) {
-		if len(args) != 2 {
-			return nil, ErrDSLArguments
-		}
-		return strings.TrimPrefix(types.ToString(args[0]), types.ToString(args[1])), nil
-	},
-	"trimsuffix": func(args ...interface{}) (interface{}, error) {
-		if len(args) != 2 {
-			return nil, ErrDSLArguments
-		}
-		return strings.TrimSuffix(types.ToString(args[0]), types.ToString(args[1])), nil
-	},
-	"reverse": func(args ...interface{}) (interface{}, error) {
-		if len(args) != 1 {
-			return nil, ErrDSLArguments
-		}
-		return reverseString(types.ToString(args[0])), nil
-	},
-	// encoding
-	"base64": func(args ...interface{}) (interface{}, error) {
-		if len(args) != 1 {
-			return nil, ErrDSLArguments
-		}
-		sEnc := base64.StdEncoding.EncodeToString([]byte(types.ToString(args[0])))
-
-		return sEnc, nil
-	},
-	"gzip": func(args ...interface{}) (interface{}, error) {
-		if len(args) != 1 {
-			return nil, ErrDSLArguments
-		}
-		buffer := &bytes.Buffer{}
-		writer := gzip.NewWriter(buffer)
-		if _, err := writer.Write([]byte(args[0].(string))); err != nil {
-			return "", err
-		}
-		_ = writer.Close()
-
-		return buffer.String(), nil
-	},
-	// python encodes to base64 with lines of 76 bytes terminated by new line "\n"
-	"base64_py": func(args ...interface{}) (interface{}, error) {
-		if len(args) != 1 {
-			return nil, ErrDSLArguments
-		}
-		sEnc := base64.StdEncoding.EncodeToString([]byte(types.ToString(args[0])))
-		return deserialization.InsertInto(sEnc, 76, '\n'), nil
-	},
-	"base64_decode": func(args ...interface{}) (interface{}, error) {
-		if len(args) != 1 {
-			return nil, ErrDSLArguments
-		}
-		return base64.StdEncoding.DecodeString(types.ToString(args[0]))
-	},
-	"url_encode": func(args ...interface{}) (interface{}, error) {
-		if len(args) != 1 {
-			return nil, ErrDSLArguments
-		}
-		return url.QueryEscape(types.ToString(args[0])), nil
-	},
-	"url_decode": func(args ...interface{}) (interface{}, error) {
-		if len(args) != 1 {
-			return nil, ErrDSLArguments
-		}
-		return url.QueryUnescape(types.ToString(args[0]))
-	},
-	"hex_encode": func(args ...interface{}) (interface{}, error) {
-		if len(args) != 1 {
-			return nil, ErrDSLArguments
-		}
-		return hex.EncodeToString([]byte(types.ToString(args[0]))), nil
-	},
-	"hex_decode": func(args ...interface{}) (interface{}, error) {
-		if len(args) != 1 {
-			return nil, ErrDSLArguments
-		}
-		hx, _ := hex.DecodeString(types.ToString(args[0]))
-		return string(hx), nil
-	},
-	"html_escape": func(args ...interface{}) (interface{}, error) {
-		if len(args) != 1 {
-			return nil, ErrDSLArguments
-		}
-		return html.EscapeString(types.ToString(args[0])), nil
-	},
-	"html_unescape": func(args ...interface{}) (interface{}, error) {
-		if len(args) != 1 {
-			return nil, ErrDSLArguments
-		}
-		return html.UnescapeString(types.ToString(args[0])), nil
-	},
-	// hashing
-	"md5": func(args ...interface{}) (interface{}, error) {
-		if len(args) != 1 {
-			return nil, ErrDSLArguments
-		}
-		hash := md5.Sum([]byte(types.ToString(args[0])))
-
-		return hex.EncodeToString(hash[:]), nil
-	},
-	"sha256": func(args ...interface{}) (interface{}, error) {
-		if len(args) != 1 {
-			return nil, ErrDSLArguments
-		}
-		h := sha256.New()
-		if _, err := h.Write([]byte(types.ToString(args[0]))); err != nil {
-			return nil, err
-		}
-		return hex.EncodeToString(h.Sum(nil)), nil
-	},
-	"sha1": func(args ...interface{}) (interface{}, error) {
-		if len(args) != 1 {
-			return nil, ErrDSLArguments
-		}
-		h := sha1.New()
-		if _, err := h.Write([]byte(types.ToString(args[0]))); err != nil {
-			return nil, err
-		}
-		return hex.EncodeToString(h.Sum(nil)), nil
-	},
-	"mmh3": func(args ...interface{}) (interface{}, error) {
-		if len(args) != 1 {
-			return nil, ErrDSLArguments
-		}
-		return fmt.Sprintf("%d", int32(murmur3.Sum32WithSeed([]byte(types.ToString(args[0])), 0))), nil
-	},
-	// search
-	"contains": func(args ...interface{}) (interface{}, error) {
-		if len(args) != 2 {
-			return nil, ErrDSLArguments
-		}
-		return strings.Contains(types.ToString(args[0]), types.ToString(args[1])), nil
-	},
-	"regex": func(args ...interface{}) (interface{}, error) {
-		if len(args) != 2 {
-			return nil, ErrDSLArguments
-		}
-		compiled, err := regexp.Compile(types.ToString(args[0]))
-		if err != nil {
-			return nil, err
-		}
-		return compiled.MatchString(types.ToString(args[1])), nil
-	},
-	// random generators
-	"rand_char": func(args ...interface{}) (interface{}, error) {
-		if len(args) != 2 {
-			return nil, ErrDSLArguments
-		}
-		chars := letters + numbers
-		bad := ""
-		if len(args) >= 1 {
-			chars = types.ToString(args[0])
-		}
-		if len(args) >= withCutSetArgsSize {
-			bad = types.ToString(args[1])
-		}
-		chars = trimAll(chars, bad)
-		return chars[rand.Intn(len(chars))], nil
-	},
-	"rand_base": func(args ...interface{}) (interface{}, error) {
-		if len(args) != 3 {
-			return nil, ErrDSLArguments
-		}
-		l := 0
-		bad := ""
-		base := letters + numbers
-
-		if len(args) >= 1 {
-			l = int(args[0].(float64))
-		}
-		if len(args) >= withCutSetArgsSize {
-			bad = types.ToString(args[1])
-		}
-		if len(args) >= withBaseRandArgsSize {
-			base = types.ToString(args[2])
-		}
-		base = trimAll(base, bad)
-		return randSeq(base, l), nil
-	},
-	"rand_text_alphanumeric": func(args ...interface{}) (interface{}, error) {
-		if len(args) != 2 {
-			return nil, ErrDSLArguments
-		}
-		l := 0
-		bad := ""
-		chars := letters + numbers
-
-		if len(args) >= 1 {
-			l = int(args[0].(float64))
-		}
-		if len(args) >= withCutSetArgsSize {
-			bad = types.ToString(args[1])
-		}
-		chars = trimAll(chars, bad)
-		return randSeq(chars, l), nil
-	},
-	"rand_text_alpha": func(args ...interface{}) (interface{}, error) {
-		if len(args) != 2 {
-			return nil, ErrDSLArguments
-		}
-		l := 0
-		bad := ""
-		chars := letters
-
-		if len(args) >= 1 {
-			l = int(args[0].(float64))
-		}
-		if len(args) >= withCutSetArgsSize {
-			bad = types.ToString(args[1])
-		}
-		chars = trimAll(chars, bad)
-		return randSeq(chars, l), nil
-	},
-	"rand_text_numeric": func(args ...interface{}) (interface{}, error) {
-		if len(args) != 2 {
-			return nil, ErrDSLArguments
-		}
-		l := 0
-		bad := ""
-		chars := numbers
-
-		if len(args) >= 1 {
-			l = int(args[0].(float64))
-		}
-		if len(args) >= withCutSetArgsSize {
-			bad = types.ToString(args[1])
-		}
-		chars = trimAll(chars, bad)
-		return randSeq(chars, l), nil
-	},
-	"rand_int": func(args ...interface{}) (interface{}, error) {
-		if len(args) != 2 {
-			return nil, ErrDSLArguments
-		}
-		min := 0
-		max := math.MaxInt32
-
-		if len(args) >= 1 {
-			min = int(args[0].(float64))
-		}
-		if len(args) >= withMaxRandArgsSize {
-			max = int(args[1].(float64))
-		}
-		return rand.Intn(max-min) + min, nil
-	},
-	"unixtime": func(args ...interface{}) (interface{}, error) {
-		seconds := 0
-		if len(args) >= 1 {
-			seconds = int(args[0].(float64))
-		}
-		now := time.Now()
-		offset := now.Add(time.Duration(seconds) * time.Second)
-		return float64(offset.Unix()), nil
-	},
-	// Time Functions
-	"waitfor": func(args ...interface{}) (interface{}, error) {
-		if len(args) != 1 {
-			return nil, ErrDSLArguments
-		}
-		seconds := args[0].(float64)
-		time.Sleep(time.Duration(seconds) * time.Second)
-		return true, nil
-	},
-	// deserialization Functions
-	"generate_java_gadget": func(args ...interface{}) (interface{}, error) {
-		if len(args) != 3 {
-			return nil, ErrDSLArguments
-		}
->>>>>>> d6cfa556
 		gadget := args[0].(string)
 		cmd := args[1].(string)
 
