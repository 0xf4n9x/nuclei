package matchers

import (
	"strings"

	"github.com/projectdiscovery/nebula"
	"github.com/projectdiscovery/nuclei/v2/pkg/protocols/common/expressions"
)

// MatchStatusCode matches a status code check against a corpus
func (matcher *Matcher) MatchStatusCode(statusCode int) bool {
	// Iterate over all the status codes accepted as valid
	//
	// Status codes don't support AND conditions.
	for _, status := range matcher.Status {
		// Continue if the status codes don't match
		if statusCode != status {
			continue
		}
		// Return on the first match.
		return true
	}
	return false
}

// MatchSize matches a size check against a corpus
func (matcher *Matcher) MatchSize(length int) bool {
	// Iterate over all the sizes accepted as valid
	//
	// Sizes codes don't support AND conditions.
	for _, size := range matcher.Size {
		// Continue if the size doesn't match
		if length != size {
			continue
		}
		// Return on the first match.
		return true
	}
	return false
}

// MatchWords matches a word check against a corpus.
func (matcher *Matcher) MatchWords(corpus string, dynamicValues map[string]interface{}) (bool, []string) {
	if matcher.CaseInsensitive {
		corpus = strings.ToLower(corpus)
	}

	var matchedWords []string
	// Iterate over all the words accepted as valid
	for i, word := range matcher.Words {
		if dynamicValues == nil {
			dynamicValues = make(map[string]interface{})
		}

		var err error
		word, err = expressions.Evaluate(word, dynamicValues)
		if err != nil {
			continue
		}
		// Continue if the word doesn't match
		if !strings.Contains(corpus, word) {
			// If we are in an AND request and a match failed,
			// return false as the AND condition fails on any single mismatch.
			if matcher.condition == ANDCondition {
				return false, []string{}
			}
			// Continue with the flow since it's an OR Condition.
			continue
		}

		// If the condition was an OR, return on the first match.
		if matcher.condition == ORCondition {
			return true, []string{word}
		}

		matchedWords = append(matchedWords, word)

		// If we are at the end of the words, return with true
		if len(matcher.Words)-1 == i {
			return true, matchedWords
		}
	}
	return false, []string{}
}

// MatchRegex matches a regex check against a corpus
func (matcher *Matcher) MatchRegex(corpus string) (bool, []string) {
	var matchedRegexes []string
	// Iterate over all the regexes accepted as valid
	for i, regex := range matcher.regexCompiled {
		// Continue if the regex doesn't match
		if !regex.MatchString(corpus) {
			// If we are in an AND request and a match failed,
			// return false as the AND condition fails on any single mismatch.
			if matcher.condition == ANDCondition {
				return false, []string{}
			}
			// Continue with the flow since it's an OR Condition.
			continue
		}

		currentMatches := regex.FindAllString(corpus, -1)
		// If the condition was an OR, return on the first match.
		if matcher.condition == ORCondition {
			return true, currentMatches
		}

		matchedRegexes = append(matchedRegexes, currentMatches...)

		// If we are at the end of the regex, return with true
		if len(matcher.regexCompiled)-1 == i {
			return true, matchedRegexes
		}
	}
	return false, []string{}
}

// MatchBinary matches a binary check against a corpus
func (matcher *Matcher) MatchBinary(corpus string) (bool, []string) {
	var matchedBinary []string
	// Iterate over all the words accepted as valid
	for i, binary := range matcher.binaryDecoded {
		if !strings.Contains(corpus, binary) {
			// If we are in an AND request and a match failed,
			// return false as the AND condition fails on any single mismatch.
			if matcher.condition == ANDCondition {
				return false, []string{}
			}
			// Continue with the flow since it's an OR Condition.
			continue
		}

		// If the condition was an OR, return on the first match.
		if matcher.condition == ORCondition {
			return true, []string{binary}
		}

		matchedBinary = append(matchedBinary, binary)

		// If we are at the end of the words, return with true
		if len(matcher.Binary)-1 == i {
			return true, matchedBinary
		}
	}
	return false, []string{}
}

// MatchDSL matches on a generic map result
func (matcher *Matcher) MatchDSL(data map[string]interface{}) bool {
	// Iterate over all the expressions accepted as valid
<<<<<<< HEAD
	for i, expression := range m.DSL {
		result, err := nebula.EvalExp(expression, data)
=======
	for i, expression := range matcher.dslCompiled {
		result, err := expression.Evaluate(data)
>>>>>>> d6cfa556
		if err != nil {
			continue
		}

		var bResult bool
		bResult, ok := result.(bool)

		// Continue if the regex doesn't match
		if !ok || !bResult {
			// If we are in an AND request and a match failed,
			// return false as the AND condition fails on any single mismatch.
			if matcher.condition == ANDCondition {
				return false
			}
			// Continue with the flow since it's an OR Condition.
			continue
		}

		// If the condition was an OR, return on the first match.
		if matcher.condition == ORCondition {
			return true
		}

		// If we are at the end of the dsl, return with true
<<<<<<< HEAD
		if len(m.DSL)-1 == i {
=======
		if len(matcher.dslCompiled)-1 == i {
>>>>>>> d6cfa556
			return true
		}
	}
	return false
}<|MERGE_RESOLUTION|>--- conflicted
+++ resolved
@@ -148,13 +148,8 @@
 // MatchDSL matches on a generic map result
 func (matcher *Matcher) MatchDSL(data map[string]interface{}) bool {
 	// Iterate over all the expressions accepted as valid
-<<<<<<< HEAD
-	for i, expression := range m.DSL {
-		result, err := nebula.EvalExp(expression, data)
-=======
 	for i, expression := range matcher.dslCompiled {
 		result, err := expression.Evaluate(data)
->>>>>>> d6cfa556
 		if err != nil {
 			continue
 		}
@@ -179,11 +174,7 @@
 		}
 
 		// If we are at the end of the dsl, return with true
-<<<<<<< HEAD
-		if len(m.DSL)-1 == i {
-=======
 		if len(matcher.dslCompiled)-1 == i {
->>>>>>> d6cfa556
 			return true
 		}
 	}
