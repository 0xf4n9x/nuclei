package types

import (
	"github.com/projectdiscovery/goflags"
	"github.com/projectdiscovery/nuclei/v2/pkg/model/types/severity"
)

// Options contains the configuration options for nuclei scanner.
type Options struct {
	// Tags contains a list of tags to execute templates for. Multiple paths
	// can be specified with -l flag and -tags can be used in combination with
	// the -l flag.
	Tags goflags.NormalizedStringSlice
	// ExcludeTags is the list of tags to exclude
	ExcludeTags goflags.NormalizedStringSlice
	// Workflows specifies any workflows to run by nuclei
	Workflows goflags.StringSlice
	// Templates specifies the template/templates to use
	Templates goflags.StringSlice
	// 	ExcludedTemplates  specifies the template/templates to exclude
	ExcludedTemplates goflags.StringSlice
	// CustomHeaders is the list of custom global headers to send with each request.
	CustomHeaders goflags.StringSlice
	// Vars is the list of custom global vars
	Vars goflags.RuntimeMap
	// vars to use as iterative payload
	varsPayload map[string]interface{}
	// Severities filters templates based on their severity and only run the matching ones.
	Severities severity.Severities
	// ExcludeSeverities specifies severities to exclude
	ExcludeSeverities severity.Severities
	// Author filters templates based on their author and only run the matching ones.
	Author goflags.NormalizedStringSlice
	// IncludeTags includes specified tags to be run even while being in denylist
	IncludeTags goflags.NormalizedStringSlice
	// IncludeTemplates includes specified templates to be run even while being in denylist
	IncludeTemplates goflags.StringSlice

	InternalResolversList []string // normalized from resolvers flag as well as file provided.
	// ProjectPath allows nuclei to use a user defined project folder
	ProjectPath string
	// InteractshURL is the URL for the interactsh server.
	InteractshURL string
	// Interactsh Authorization header value for self-hosted servers
	InteractshToken string
	// Target URLs/Domains to scan using a template
	Targets goflags.StringSlice
	// TargetsFilePath specifies the targets from a file to scan using templates.
	TargetsFilePath string
	// Output is the file to write found results to.
	Output string
	// ProxyURL is the URL for the proxy server
	ProxyURL string
	// ProxySocksURL is the URL for the proxy socks server
	ProxySocksURL string
	// TemplatesDirectory is the directory to use for storing templates
	TemplatesDirectory string
	// TraceLogFile specifies a file to write with the trace of all requests
	TraceLogFile string
	// ReportingDB is the db for report storage as well as deduplication
	ReportingDB string
	// ReportingConfig is the config file for nuclei reporting module
	ReportingConfig string
	// MarkdownExportDirectory is the directory to export reports in markdown format
	MarkdownExportDirectory string
	// SarifExport is the file to export sarif output format to
	SarifExport string
	// ResolversFile is a file containing resolvers for nuclei.
	ResolversFile string
	// StatsInterval is the number of seconds to display stats after
	StatsInterval int
	// MetricsPort is the port to show metrics on
	MetricsPort int
	// MaxHostError is the maximum number of errors allowed for a host
	MaxHostError int
	// BulkSize is the of targets analyzed in parallel for each template
	BulkSize int
	// TemplateThreads is the number of templates executed in parallel
	TemplateThreads int
	// Timeout is the seconds to wait for a response from the server.
	Timeout int
	// Retries is the number of times to retry the request
	Retries int
	// Rate-Limit is the maximum number of requests per specified target
	RateLimit int
	// Rate-Limit is the maximum number of requests per minute for specified target
	RateLimitMinute int
	// PageTimeout is the maximum time to wait for a page in seconds
	PageTimeout int
	// InteractionsCacheSize is the number of interaction-url->req to keep in cache at a time.
	InteractionsCacheSize int
	// InteractionsPollDuration is the number of seconds to wait before each interaction poll
	InteractionsPollDuration int
	// Eviction is the number of seconds after which to automatically discard
	// interaction requests.
	InteractionsEviction int
	// InteractionsColldownPeriod is additional seconds to wait for interactions after closing
	// of the poller.
	InteractionsColldownPeriod int
	// OfflineHTTP is a flag that specific offline processing of http response
	// using same matchers/extractors from http protocol without the need
	// to send a new request, reading responses from a file.
	OfflineHTTP bool
	// StatsJSON writes stats output in JSON format
	StatsJSON bool
	// Headless specifies whether to allow headless mode templates
	Headless bool
	// ShowBrowser specifies whether the show the browser in headless mode
	ShowBrowser bool
	// UseInstalledChrome skips chrome install and use local instance
	UseInstalledChrome bool
	// SystemResolvers enables override of nuclei's DNS client opting to use system resolver stack.
	SystemResolvers bool
	// Metrics enables display of metrics via an http endpoint
	Metrics bool
	// Debug mode allows debugging request/responses for the engine
	Debug bool
	// DebugRequests mode allows debugging request for the engine
	DebugRequests bool
	// DebugResponse mode allows debugging response for the engine
	DebugResponse bool
	// Silent suppresses any extra text and only writes found URLs on screen.
	Silent bool
	// Version specifies if we should just show version and exit
	Version bool
	// Validate validates the templates passed to nuclei.
	Validate bool
	// Verbose flag indicates whether to show verbose output or not
	Verbose        bool
	VerboseVerbose bool
	// No-Color disables the colored output.
	NoColor bool
	// UpdateTemplates updates the templates installed at startup
	UpdateTemplates bool
	// JSON writes json output to files
	JSON bool
	// JSONRequests writes requests/responses for matches in JSON output
	JSONRequests bool
	// EnableProgressBar enables progress bar
	EnableProgressBar bool
	// TemplatesVersion shows the templates installed version
	TemplatesVersion bool
	// TemplateList lists available templates
	TemplateList bool
	// Stdin specifies whether stdin input was given to the process
	Stdin bool
	// StopAtFirstMatch stops processing template at first full match (this may break chained requests)
	StopAtFirstMatch bool
	// Stream the input without sorting
	Stream bool
	// NoMeta disables display of metadata for the matches
	NoMeta bool
	// NoTimestamp disables display of timestamp for the matcher
	NoTimestamp bool
	// Project is used to avoid sending same HTTP request multiple times
	Project bool
	// NewTemplates only runs newly added templates from the repository
	NewTemplates bool
	// NoInteractsh disables use of interactsh server for interaction polling
	NoInteractsh bool
	// UpdateNuclei checks for an update for the nuclei engine
	UpdateNuclei bool
	// NoUpdateTemplates disables checking for nuclei templates updates
	NoUpdateTemplates bool
	// EnvironmentVariables enables support for environment variables
	EnvironmentVariables bool
<<<<<<< HEAD
	// ClientCertFile client certificate file (PEM-encoded) used for authenticating against scanned hosts
	ClientCertFile string
	// ClientKeyFile client key file (PEM-encoded) used for authenticating against scanned hosts
	ClientKeyFile string
	// ClientCAFile client certificate authority file (PEM-encoded) used for authenticating against scanned hosts
	ClientCAFile string
=======
}

func (options *Options) AddVarPayload(key string, value interface{}) {
	if options.varsPayload == nil {
		options.varsPayload = make(map[string]interface{})
	}

	options.varsPayload[key] = value
}

func (options *Options) VarsPayload() map[string]interface{} {
	return options.varsPayload
>>>>>>> efbef301
}<|MERGE_RESOLUTION|>--- conflicted
+++ resolved
@@ -164,14 +164,12 @@
 	NoUpdateTemplates bool
 	// EnvironmentVariables enables support for environment variables
 	EnvironmentVariables bool
-<<<<<<< HEAD
 	// ClientCertFile client certificate file (PEM-encoded) used for authenticating against scanned hosts
 	ClientCertFile string
 	// ClientKeyFile client key file (PEM-encoded) used for authenticating against scanned hosts
 	ClientKeyFile string
 	// ClientCAFile client certificate authority file (PEM-encoded) used for authenticating against scanned hosts
 	ClientCAFile string
-=======
 }
 
 func (options *Options) AddVarPayload(key string, value interface{}) {
@@ -184,5 +182,4 @@
 
 func (options *Options) VarsPayload() map[string]interface{} {
 	return options.varsPayload
->>>>>>> efbef301
 }