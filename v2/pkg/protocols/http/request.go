--- conflicted
+++ resolved
@@ -311,14 +311,6 @@
 			gologger.Warning().Msgf("[%s] Could not make http request for %s: %v\n", request.options.TemplateID, reqURL, varErr)
 			return errStopExecution
 		}
-<<<<<<< HEAD
-=======
-
-		if request.options.Options.Debug || request.options.Options.DebugRequests {
-			gologger.Info().Msgf("[%s] Dumped HTTP request for %s\n\n", request.options.TemplateID, reqURL)
-			gologger.Print().Msgf("%s", dumpedRequestString)
-		} 
->>>>>>> 345a5a3d
 	}
 	var formedURL string
 	var hostname string
