//go:generate dstdocgen -path "" -structure Template -output templates_doc.go -package templates
package templates

import (
	"github.com/projectdiscovery/nuclei/v2/pkg/model"
	"github.com/projectdiscovery/nuclei/v2/pkg/protocols"
	"github.com/projectdiscovery/nuclei/v2/pkg/protocols/code"
	"github.com/projectdiscovery/nuclei/v2/pkg/protocols/dns"
	"github.com/projectdiscovery/nuclei/v2/pkg/protocols/file"
	"github.com/projectdiscovery/nuclei/v2/pkg/protocols/headless"
	"github.com/projectdiscovery/nuclei/v2/pkg/protocols/http"
	"github.com/projectdiscovery/nuclei/v2/pkg/protocols/network"
	"github.com/projectdiscovery/nuclei/v2/pkg/workflows"
)

// Template is a YAML input file which defines all the requests and
// other metadata for a template.
type Template struct {
	// description: |
	//   ID is the unique id for the template. IDs must be lowercase
	//   and must not contain spaces in it.
	//
	//   #### Good IDs
	//
	//   A good ID uniquely identifies what the requests in the template
	//   are doing. Let's say you have a template that identifies a git-config
	//   file on the webservers, a good name would be `git-config-exposure`. Another
	//   example name is `azure-apps-nxdomain-takeover`.
	// examples:
	//   - name: ID Example
	//     value: "\"cve-2021-19520\""
	ID string `yaml:"id" jsonschema:"title=id of the template,description=The Unique ID for the template,example=cve-2021-19520"`
	// description: |
	//   Info contains metadata information about the template.
	// examples:
	//   - value: exampleInfoStructure
	Info model.Info `yaml:"info" jsonschema:"title=info for the template,description=Info contains metadata for the template"`
	// description: |
	//   Requests contains the http request to make in the template.
	// examples:
	//   - value: exampleNormalHTTPRequest
	RequestsHTTP []*http.Request `yaml:"requests,omitempty" json:"requests,omitempty" jsonschema:"title=http requests to make,description=HTTP requests to make for the template"`
	// description: |
	//   DNS contains the dns request to make in the template
	// examples:
	//   - value: exampleNormalDNSRequest
	RequestsDNS []*dns.Request `yaml:"dns,omitempty" json:"dns,omitempty" jsonschema:"title=dns requests to make,description=DNS requests to make for the template"`
	// description: |
	//   File contains the file request to make in the template
	// examples:
	//   - value: exampleNormalFileRequest
	RequestsFile []*file.Request `yaml:"file,omitempty" json:"file,omitempty" jsonschema:"title=file requests to make,description=File requests to make for the template"`
	// description: |
	//   Network contains the network request to make in the template
	// examples:
	//   - value: exampleNormalNetworkRequest
	RequestsNetwork []*network.Request `yaml:"network,omitempty" json:"network,omitempty" jsonschema:"title=network requests to make,description=Network requests to make for the template"`
	// description: |
	//   Headless contains the headless request to make in the template.
<<<<<<< HEAD
	RequestsHeadless []*headless.Request `yaml:"headless,omitempty" json:"headless"`
	// RequestCode contains the nebula script to be executed
	RequestCode []*code.Request `yaml:"code,omitempty" json:"code"`
=======
	RequestsHeadless []*headless.Request `yaml:"headless,omitempty" json:"headless,omitempty" jsonschema:"title=headless requests to make,description=Headless requests to make for the template"`
>>>>>>> 1b2c1b87

	// description: |
	//   Workflows is a yaml based workflow declaration code.
	workflows.Workflow `yaml:",inline,omitempty" jsonschema:"title=workflows to run,description=Workflows to run for the template"`
	CompiledWorkflow   *workflows.Workflow `yaml:"-" json:"-" jsonschema:"-"`

	// TotalRequests is the total number of requests for the template.
	TotalRequests int `yaml:"-" json:"-"`
	// Executer is the actual template executor for running template requests
	Executer protocols.Executer `yaml:"-" json:"-"`

	Path string `yaml:"-" json:"-"`
}<|MERGE_RESOLUTION|>--- conflicted
+++ resolved
@@ -57,13 +57,9 @@
 	RequestsNetwork []*network.Request `yaml:"network,omitempty" json:"network,omitempty" jsonschema:"title=network requests to make,description=Network requests to make for the template"`
 	// description: |
 	//   Headless contains the headless request to make in the template.
-<<<<<<< HEAD
-	RequestsHeadless []*headless.Request `yaml:"headless,omitempty" json:"headless"`
+	RequestsHeadless []*headless.Request `yaml:"headless,omitempty" json:"headless,omitempty" jsonschema:"title=headless requests to make,description=Headless requests to make for the template"`
 	// RequestCode contains the nebula script to be executed
 	RequestCode []*code.Request `yaml:"code,omitempty" json:"code"`
-=======
-	RequestsHeadless []*headless.Request `yaml:"headless,omitempty" json:"headless,omitempty" jsonschema:"title=headless requests to make,description=Headless requests to make for the template"`
->>>>>>> 1b2c1b87
 
 	// description: |
 	//   Workflows is a yaml based workflow declaration code.
